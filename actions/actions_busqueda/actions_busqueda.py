--- conflicted
+++ resolved
@@ -1878,11 +1878,7 @@
                    is_modification: bool = False,
                    modification_details: Dict[str, Any] = None) -> Dict[str, Any]:
         """
-<<<<<<< HEAD
-        ✅ CORREGIDO: Ejecuta búsqueda y envía respuesta en formato compatible con Flutter
-=======
         ✅ CORREGIDO: Envía mensaje en el formato que espera Flutter
->>>>>>> 1c3d5999
         """
         try:
             cleaned_parameters = self._clean_duplicate_parameters(parameters)
@@ -1898,11 +1894,7 @@
             # Formatear parámetros para mensaje legible
             formatted_params = self._format_parameters_for_display(cleaned_parameters)
             
-<<<<<<< HEAD
-            # Construir mensaje de texto simple
-=======
             # Construir mensaje legible
->>>>>>> 1c3d5999
             if formatted_params:
                 criteria_text = ", ".join([f"{k}: {v}" for k, v in formatted_params.items()])
                 base_message = f"Buscando {search_type}s con {criteria_text}"
@@ -1920,12 +1912,6 @@
                 if temporal_description:
                     enriched_message += f" {temporal_description}"
             
-<<<<<<< HEAD
-            # ✅ NUEVO: Preparar search_data en formato correcto
-            search_data = {
-                "search_type": search_type,
-                "parameters": self._serialize_parameters(cleaned_parameters),
-=======
             # ✅ PREPARAR COMPARISON_ANALYSIS (si existe)
             comparison_analysis = None
             if comparison_info and comparison_info.get('detected'):
@@ -1949,7 +1935,6 @@
             
             # ✅ PREPARAR SEARCH_DATA en el formato correcto para Flutter
             search_data = {
->>>>>>> 1c3d5999
                 "validated": True,
                 "search_type": search_type,  # "product" o "offer"
                 "parameters": self._serialize_parameters(cleaned_parameters),
@@ -1964,30 +1949,17 @@
                 "search_data": search_data,
                 "is_search": True,
                 "timestamp": datetime.now().isoformat(),
-<<<<<<< HEAD
-                "search_action": "modify" if is_modification else "new"
-            }
-            
-            # Agregar información de modificación si aplica
-            if is_modification and modification_details:
-                search_data["modification_details"] = modification_details
-=======
             }
             
             # Agregar información adicional de modificación si aplica
             if is_modification and modification_details:
                 custom_payload["modification_details"] = modification_details
->>>>>>> 1c3d5999
             
             # Agregar grupos del NLU si existen
             if comparison_info:
                 nlu_groups = comparison_info.get('nlu_groups', {})
                 if nlu_groups:
-<<<<<<< HEAD
-                    search_data["nlu_groups"] = {
-=======
                     custom_payload["nlu_groups"] = {
->>>>>>> 1c3d5999
                         group_name: [
                             {
                                 'entity': e['entity'],
@@ -1998,32 +1970,6 @@
                         ]
                         for group_name, entities in nlu_groups.items()
                     }
-<<<<<<< HEAD
-                
-                grouped_entities = comparison_info.get('grouped_entities', {})
-                if grouped_entities:
-                    search_data["grouped_filters"] = grouped_entities
-            
-            # Agregar filtros temporales
-            if temporal_filters:
-                search_data["temporal_filters"] = temporal_filters
-            
-            # ✅ CRÍTICO: Enviar en formato compatible con Flutter
-            # El frontend espera 'custom' con 'search_data' e 'is_search'
-            enriched_message = "Ya me pongo a buscar!"
-            
-            dispatcher.utter_message(
-                text=enriched_message,
-                json_message={
-                    "custom": {
-                        "is_search": True,
-                        "search_data": search_data
-                    }
-                }
-            )
-            
-            logger.info("[ExecuteSearch] ✅ Respuesta enviada con search_data")
-=======
             
             # Agregar filtros temporales
             if temporal_filters:
@@ -2037,7 +1983,6 @@
             
             logger.info("[ExecuteSearch] ✅ Respuesta enviada con custom payload")
             logger.debug(f"[ExecuteSearch] Search data: {search_data}")
->>>>>>> 1c3d5999
             
             return {
                 'type': 'search_success',
